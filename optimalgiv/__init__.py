--- conflicted
+++ resolved
@@ -16,78 +16,9 @@
 
 from juliacall import Main as jl
 
-<<<<<<< HEAD
-################################################################################
-#  SPEED-OPTIMISED JULIA ENV BOOTSTRAP
-#
-#  – First run  : installs + precompiles all deps, then drops a “sentinel” file
-#  – Later runs : skips installs/update/precompile and just `instantiate`s
-#  – Optional   : set env OPTIMALGIV_FORCE_SETUP=1 to force a fresh rebuild
-################################################################################
 
-if not hasattr(sys, "_julia_env_initialized"):
-    _pkg_dir = pathlib.Path(__file__).parent.resolve()         # project folder
-    os.environ["PYTHON_JULIAPKG_PROJECT"] = str(_pkg_dir)
-    sentinel = _pkg_dir / ".optimalgiv_setup_complete"         # touch() on success
-    force    = os.getenv("OPTIMALGIV_FORCE_SETUP") == "1"
-
-    jl.seval("import Pkg")
-    # Convert to string and handle Windows paths correctly
-    _pkg_dir_str = str(_pkg_dir).replace("\\", "/")
-    jl.seval(f'Pkg.activate("{_pkg_dir_str}")')
-
-    # -------------------------------------------------------------------------
-    # Decide whether we need a *full* setup or the quick path
-    # -------------------------------------------------------------------------
-    need_full_setup = force or not sentinel.exists()
-
-    if need_full_setup:
-        # Make sure the General registry exists (cheap if it already does)
-        jl.seval('Pkg.Registry.add("General")')
-
-
-        # Add ONLY missing packages (skips the network if already present)
-        pkgs = [
-            ("PythonCall",  "6099a3de-0909-46bc-b1f4-468b9a2dfc0d"),
-            ("OptimalGIV",  "bf339e5b-51e6-4b7b-82b3-758165633231"),
-            ("DataFrames",  "a93c6f00-e57d-5684-b7b6-d8193f3e46c0"),
-            ("CategoricalArrays","324d7699-5711-5eae-9e2f-1d82baa6b597"),
-        ]
-        jl.packages_to_add = pkgs   # hand it over once
-        jl.seval("""
-        pkgs_to_add = packages_to_add   # pulled from Python
-        installed  = keys(Pkg.dependencies())
-        for (name, uuid) in pkgs_to_add
-            if !(name in installed)
-                Pkg.add(name=name, uuid=uuid)
-            end
-        end
-        """)
-
-        # Resolve/instantiate & precompile once
-        jl.seval("Pkg.resolve()")
-        jl.seval("Pkg.instantiate()")
-        jl.seval("Pkg.precompile()")
-
-        # Mark success
-        sentinel.touch()
-
-    else:
-        # Fast path: trust Manifest, just ensure deps exist
-        jl.seval("Pkg.instantiate()")
-
-    # -------------------------------------------------------------------------
-    # Finally, load the packages we need in this session
-    # -------------------------------------------------------------------------
-    jl.seval("using PythonCall, OptimalGIV, DataFrames, "
-             "CategoricalArrays")
-
-    # Cache flag for rest of Python process
-    sys._julia_env_initialized = True
-=======
 # Load the required Julia packages
 jl.seval("using PythonCall, OptimalGIV, DataFrames, CategoricalArrays")
->>>>>>> 53ef490f
 
 
 from ._bridge import giv, GIVModel
